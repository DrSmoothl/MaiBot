"""
核心动作插件

将系统核心动作（reply、no_reply、emoji）转换为新插件系统格式
这是系统的内置插件，提供基础的聊天交互功能
"""

import random
import time
import json
from typing import List, Tuple, Type

# 导入新插件系统
from src.plugin_system import BasePlugin, register_plugin, BaseAction, ComponentInfo, ActionActivationType, ChatMode
from src.plugin_system.base.config_types import ConfigField

# 导入依赖的系统组件
from src.common.logger import get_logger

# 导入API模块 - 标准Python包方式
from src.plugin_system.apis import emoji_api, generator_api, message_api, llm_api
from src.config.config import global_config
from datetime import datetime
from json_repair import repair_json

logger = get_logger("core_actions")

# 常量定义
WAITING_TIME_THRESHOLD = 1200  # 等待新消息时间阈值，单位秒


class ReplyAction(BaseAction):
    """回复动作 - 参与聊天回复"""

    # 激活设置
    focus_activation_type = ActionActivationType.ALWAYS
    normal_activation_type = ActionActivationType.NEVER
    mode_enable = ChatMode.FOCUS
    parallel_action = False

    # 动作基本信息
    action_name = "reply"
    action_description = "参与聊天回复，发送文本进行表达"

    # 动作参数定义
    action_parameters = {
        "reply_to": "你要回复的对方的发言内容，格式：（用户名:发言内容），可以为none",
        "reason": "回复的原因",
    }

    # 动作使用场景
    action_require = ["你想要闲聊或者随便附和", "有人提到你", "如果你刚刚进行了回复，不要对同一个话题重复回应"]

    # 关联类型
    associated_types = ["text"]

    async def execute(self) -> Tuple[bool, str]:
        """执行回复动作"""
        logger.info(f"{self.log_prefix} 决定回复: {self.reasoning}")

        start_time = self.action_data.get("loop_start_time", time.time())

        try:
            success, reply_set = await generator_api.generate_reply(
                chat_stream=self.chat_stream,
                action_data=self.action_data,
                platform=self.platform,
                chat_id=self.chat_id,
                is_group=self.is_group,
            )

            # 检查从start_time以来的新消息数量
            # 获取动作触发时间或使用默认值
            current_time = time.time()
            new_message_count = message_api.count_new_messages(
                chat_id=self.chat_id, start_time=start_time, end_time=current_time
            )

            # 根据新消息数量决定是否使用reply_to
            need_reply = new_message_count >= random.randint(2, 5)
            logger.info(
                f"{self.log_prefix} 从{start_time}到{current_time}共有{new_message_count}条新消息，{'使用' if need_reply else '不使用'}reply_to"
            )

            # 构建回复文本
            reply_text = ""
            first_replyed = False
            for reply_seg in reply_set:
                data = reply_seg[1]
                if not first_replyed:
                    if need_reply:
                        await self.send_text(content=data, reply_to=self.action_data.get("reply_to", ""), typing=False)
                        first_replyed = True
                    else:
                        await self.send_text(content=data, typing=False)
                        first_replyed = True
                else:
                    await self.send_text(content=data, typing=True)
                reply_text += data

            # 存储动作记录
            await self.store_action_info(
                action_build_into_prompt=False,
                action_prompt_display=reply_text,
                action_done=True,
            )

            # 重置NoReplyAction的连续计数器
            NoReplyAction.reset_consecutive_count()

            return success, reply_text

        except Exception as e:
            logger.error(f"{self.log_prefix} 回复动作执行失败: {e}")
            return False, f"回复失败: {str(e)}"


class NoReplyAction(BaseAction):
    """不回复动作，使用智能判断机制决定何时结束等待

    新的等待逻辑：
    - 每0.2秒检查是否有新消息（提高响应性）
    - 如果累计消息数量达到阈值（默认20条），直接结束等待
    - 有新消息时进行LLM判断，但最快1秒一次（防止过于频繁）
    - 如果判断需要回复，则结束等待；否则继续等待
    - 达到最大超时时间后强制结束
    """

    focus_activation_type = ActionActivationType.ALWAYS
    # focus_activation_type = ActionActivationType.RANDOM
    normal_activation_type = ActionActivationType.NEVER
    mode_enable = ChatMode.FOCUS
    parallel_action = False

    # 动作基本信息
    action_name = "no_reply"
    action_description = "暂时不回复消息"

    # 连续no_reply计数器
    _consecutive_count = 0

    # LLM判断的最小间隔时间
    _min_judge_interval = 1.0  # 最快1秒一次LLM判断

    # 自动结束的消息数量阈值
    _auto_exit_message_count = 20  # 累计20条消息自动结束

    # 最大等待超时时间
    _max_timeout = 1200  # 1200秒

    # 动作参数定义
    action_parameters = {"reason": "不回复的原因"}

    # 动作使用场景
    action_require = ["你发送了消息，目前无人回复"]

    # 关联类型
    associated_types = []

    async def execute(self) -> Tuple[bool, str]:
        """执行不回复动作，有新消息时进行判断，但最快1秒一次"""
        import asyncio

        try:
            # 增加连续计数
            NoReplyAction._consecutive_count += 1
            count = NoReplyAction._consecutive_count

            reason = self.action_data.get("reason", "")
            start_time = time.time()
            last_judge_time = 0  # 上次进行LLM判断的时间
            min_judge_interval = self._min_judge_interval  # 最小判断间隔，从配置获取
            check_interval = 0.2  # 检查新消息的间隔，设为0.2秒提高响应性

            # 累积判断历史
            judge_history = []  # 存储每次判断的结果和理由

            # 获取no_reply开始时的上下文消息（10条），用于后续记录
            context_messages = message_api.get_messages_by_time_in_chat(
                chat_id=self.chat_id,
                start_time=start_time - 600,  # 获取开始前10分钟内的消息
                end_time=start_time,
                limit=10,
                limit_mode="latest",
            )

            # 构建上下文字符串
            context_str = ""
            if context_messages:
                context_str = message_api.build_readable_messages(
                    messages=context_messages, timestamp_mode="normal_no_YMD", truncate=False, show_actions=True
                )
                context_str = f"当时选择no_reply前的聊天上下文：\n{context_str}\n"

            logger.info(f"{self.log_prefix} 选择不回复(第{count}次)，开始智能等待，原因: {reason}")

            while True:
                current_time = time.time()
                elapsed_time = current_time - start_time

                # 检查是否超时
                if elapsed_time >= self._max_timeout:
                    logger.info(f"{self.log_prefix} 达到最大等待时间{self._max_timeout}秒，结束等待")
                    exit_reason = (
                        f"{global_config.bot.nickname}（你）等待了{self._max_timeout}秒，可以考虑一下是否要进行回复"
                    )
                    await self.store_action_info(
                        action_build_into_prompt=True,
                        action_prompt_display=exit_reason,
                        action_done=True,
                    )
                    return True, exit_reason

                # 检查是否有新消息
                new_message_count = message_api.count_new_messages(
                    chat_id=self.chat_id, start_time=start_time, end_time=current_time
                )

                # 如果累计消息数量达到阈值，直接结束等待
                if new_message_count >= self._auto_exit_message_count:
                    logger.info(f"{self.log_prefix} 累计消息数量达到{new_message_count}条，直接结束等待")
                    exit_reason = f"{global_config.bot.nickname}（你）看到了{new_message_count}条新消息，可以考虑一下是否要进行回复"
                    await self.store_action_info(
                        action_build_into_prompt=True,
                        action_prompt_display=exit_reason,
                        action_done=True,
                    )
                    return True, f"累计消息数量达到{new_message_count}条，直接结束等待 (等待时间: {elapsed_time:.1f}秒)"

                # 如果有新消息且距离上次判断>=1秒，进行LLM判断
                if new_message_count > 0 and (current_time - last_judge_time) >= min_judge_interval:
                    logger.info(f"{self.log_prefix} 检测到{new_message_count}条新消息，进行智能判断...")

                    # 获取最近的消息内容用于判断
                    recent_messages = message_api.get_messages_by_time_in_chat(
                        chat_id=self.chat_id,
                        start_time=start_time,
                        end_time=current_time,
                    )

                    if recent_messages:
                        # 使用message_api构建可读的消息字符串
                        messages_text = message_api.build_readable_messages(
                            messages=recent_messages, timestamp_mode="normal_no_YMD", truncate=False, show_actions=False
                        )

                        # 参考simple_planner构建更完整的判断信息
                        # 获取时间信息
                        time_block = f"当前时间：{datetime.now().strftime('%Y-%m-%d %H:%M:%S')}"

                        # 获取身份信息
                        bot_name = global_config.bot.nickname
                        bot_nickname = ""
                        if global_config.bot.alias_names:
                            bot_nickname = f",也有人叫你{','.join(global_config.bot.alias_names)}"
                        bot_core_personality = global_config.personality.personality_core
                        identity_block = f"你的名字是{bot_name}{bot_nickname}，你{bot_core_personality}"

                        # 构建判断历史字符串
                        history_block = ""
                        if judge_history:
                            history_block = "之前的判断历史：\n"
                            for i, (timestamp, judge_result, reason) in enumerate(judge_history, 1):
                                elapsed_seconds = int(timestamp - start_time)
                                history_block += f"{i}. 等待{elapsed_seconds}秒时判断：{judge_result}，理由：{reason}\n"
                            history_block += "\n"

                        # 检查过去10分钟的发言频率
                        frequency_block = ""
                        try:
                            # 获取过去10分钟的所有消息
                            past_10min_time = current_time - 600  # 10分钟前
                            all_messages_10min = message_api.get_messages_by_time_in_chat(
                                chat_id=self.chat_id,
                                start_time=past_10min_time,
                                end_time=current_time,
                            )

                            # 手动过滤bot自己的消息
                            bot_message_count = 0
                            if all_messages_10min:
                                user_id = global_config.bot.qq_account

                                for message in all_messages_10min:
                                    # 检查消息发送者是否是bot
                                    sender_id = message.get("user_id", "")

                                    if sender_id == user_id:
                                        bot_message_count += 1

                            talk_frequency_threshold = global_config.chat.talk_frequency * 10

                            if bot_message_count > talk_frequency_threshold:
                                over_count = bot_message_count - talk_frequency_threshold

                                # 根据超过的数量设置不同的提示词
                                if over_count <= 5:
                                    frequency_block = "你感觉稍微有些累，回复的有点多了。\n"
                                elif over_count <= 10:
                                    frequency_block = "你今天说话比较多，感觉有点疲惫，想要稍微休息一下。\n"
                                elif over_count <= 20:
                                    frequency_block = (
                                        "你发现自己说话太多了，感觉很累，需要好好休息一下，不想频繁回复。\n"
                                    )
                                else:
                                    frequency_block = "你感到非常疲惫，今天话说得太多了，想要安静一会儿，除非有重要的事情否则不想回复。\n"

                                logger.info(
                                    f"{self.log_prefix} 过去10分钟发言{bot_message_count}条，超过阈值{talk_frequency_threshold}，添加疲惫提示"
                                )
                            else:
                                logger.info(
                                    f"{self.log_prefix} 过去10分钟发言{bot_message_count}条，未超过阈值{talk_frequency_threshold}"
                                )

                        except Exception as e:
                            logger.warning(f"{self.log_prefix} 检查发言频率时出错: {e}")
                            frequency_block = ""

                        # 构建判断上下文
                        judge_prompt = f"""
{time_block}
{identity_block}

你现在正在QQ群参与聊天，以下是聊天内容：
{context_str}
在以上的聊天中，你选择了暂时不回复，现在，你看到了新的聊天消息如下：
{messages_text}

{history_block}
请注意：{frequency_block}
请你判断，是否要结束不回复的状态，重新加入聊天讨论。

判断标准：
1. 如果有人直接@你、提到你的名字或明确向你询问，应该回复
2. 如果话题发生重要变化，需要你参与讨论，应该回复
3. 如果只是普通闲聊、重复内容或与你无关的讨论，不需要回复
4. 如果消息内容过于简单（如单纯的表情、"哈哈"等），不需要回复
5. 参考之前的判断历史，如果情况有明显变化或持续等待时间过长，考虑调整判断

请用JSON格式回复你的判断，严格按照以下格式：
{{
    "should_reply": true/false,
    "reason": "详细说明你的判断理由"
}}
"""

                        try:
                            # 获取可用的模型配置
                            available_models = llm_api.get_available_models()

                            # 使用 utils_small 模型
                            small_model = getattr(available_models, "utils_small", None)

                            print(judge_prompt)

                            if small_model:
                                # 使用小模型进行判断
                                success, response, reasoning, model_name = await llm_api.generate_with_model(
                                    prompt=judge_prompt,
                                    model_config=small_model,
                                    request_type="plugin.no_reply_judge",
                                    temperature=0.7,  # 进一步降低温度，提高JSON输出的一致性和准确性
                                )

                                # 更新上次判断时间
                                last_judge_time = time.time()

                                if success and response:
                                    response = response.strip()
                                    logger.info(f"{self.log_prefix} 模型({model_name})原始JSON响应: {response}")

                                    # 解析LLM的JSON响应，提取判断结果和理由
                                    judge_result, reason = self._parse_llm_judge_response(response)

                                    logger.info(
                                        f"{self.log_prefix} JSON解析结果 - 判断: {judge_result}, 理由: {reason}"
                                    )

                                    # 将判断结果保存到历史中
                                    judge_history.append((current_time, judge_result, reason))

                                    if judge_result == "需要回复":
                                        logger.info(f"{self.log_prefix} 模型判断需要回复，结束等待")
<<<<<<< HEAD
                                        
                                        full_prompt = f"{global_config.bot.nickname}（你）的想法是：{reason}"
=======

                                        # 构建包含判断历史的详细信息
                                        history_summary = ""
                                        if len(judge_history) > 1:
                                            history_summary = "\n\n判断过程：\n"
                                            for i, (timestamp, past_result, past_reason) in enumerate(
                                                judge_history[:-1], 1
                                            ):
                                                elapsed_seconds = int(timestamp - start_time)
                                                history_summary += f"{i}. 等待{elapsed_seconds}秒时：{past_result}，理由：{past_reason}\n"
                                            history_summary += f"{len(judge_history)}. 等待{elapsed_time:.0f}秒时：{judge_result}，理由：{reason}"

                                        full_prompt = (
                                            f"{global_config.bot.nickname}（你）的想法是：{reason}{history_summary}"
                                        )
>>>>>>> 84c89de8
                                        await self.store_action_info(
                                            action_build_into_prompt=True,
                                            action_prompt_display=full_prompt,
                                            action_done=True,
                                        )
                                        return True, f"检测到需要回复的消息，结束等待 (等待时间: {elapsed_time:.1f}秒)"
                                    else:
                                        logger.info(f"{self.log_prefix} 模型判断不需要回复，理由: {reason}，继续等待")
                                        # 更新开始时间，避免重复判断同样的消息
                                        start_time = current_time
                                else:
                                    logger.warning(f"{self.log_prefix} 模型判断失败，继续等待")
                            else:
                                logger.warning(f"{self.log_prefix} 未找到可用的模型配置，继续等待")
                                last_judge_time = time.time()  # 即使失败也更新时间，避免频繁重试

                        except Exception as e:
                            logger.error(f"{self.log_prefix} 模型判断异常: {e}，继续等待")
                            last_judge_time = time.time()  # 异常时也更新时间，避免频繁重试

                # 每10秒输出一次等待状态
                if int(elapsed_time) % 10 == 0 and int(elapsed_time) > 0:
                    logger.info(f"{self.log_prefix} 已等待{elapsed_time:.0f}秒，等待新消息...")
                    await asyncio.sleep(1)

                # 短暂等待后继续检查
                await asyncio.sleep(check_interval)

        except Exception as e:
            logger.error(f"{self.log_prefix} 不回复动作执行失败: {e}")
            # 即使执行失败也要记录
            exit_reason = f"执行异常: {str(e)}"
            full_prompt = f"{context_str}{exit_reason}，你思考是否要进行回复"
            await self.store_action_info(
                action_build_into_prompt=True,
                action_prompt_display=full_prompt,
                action_done=True,
            )
            return False, f"不回复动作执行失败: {e}"

    def _parse_llm_judge_response(self, response: str) -> tuple[str, str]:
        """解析LLM判断响应，使用JSON格式提取判断结果和理由

        Args:
            response: LLM的原始JSON响应

        Returns:
            tuple: (判断结果, 理由)
        """
        try:
            # 使用repair_json修复可能有问题的JSON格式
            fixed_json_string = repair_json(response)
            logger.debug(f"{self.log_prefix} repair_json修复后的响应: {fixed_json_string}")

            # 如果repair_json返回的是字符串，需要解析为Python对象
            if isinstance(fixed_json_string, str):
                result_json = json.loads(fixed_json_string)
            else:
                # 如果repair_json直接返回了字典对象，直接使用
                result_json = fixed_json_string

            # 从JSON中提取判断结果和理由
            should_reply = result_json.get("should_reply", False)
            reason = result_json.get("reason", "无法获取判断理由")

            # 转换布尔值为中文字符串
            judge_result = "需要回复" if should_reply else "不需要回复"

            logger.debug(f"{self.log_prefix} JSON解析成功 - 判断: {judge_result}, 理由: {reason}")
            return judge_result, reason

        except (json.JSONDecodeError, KeyError, TypeError) as e:
            logger.warning(f"{self.log_prefix} JSON解析失败，尝试文本解析: {e}")

            # 如果JSON解析失败，回退到简单的关键词匹配
            try:
                response_lower = response.lower()

                if "true" in response_lower or "需要回复" in response:
                    judge_result = "需要回复"
                    reason = "从响应文本中检测到需要回复的指示"
                elif "false" in response_lower or "不需要回复" in response:
                    judge_result = "不需要回复"
                    reason = "从响应文本中检测到不需要回复的指示"
                else:
                    judge_result = "不需要回复"  # 默认值
                    reason = f"无法解析响应格式，使用默认判断。原始响应: {response[:100]}..."

                logger.debug(f"{self.log_prefix} 文本解析结果 - 判断: {judge_result}, 理由: {reason}")
                return judge_result, reason

            except Exception as fallback_e:
                logger.error(f"{self.log_prefix} 文本解析也失败: {fallback_e}")
                return "不需要回复", f"解析异常: {str(e)}, 回退解析也失败: {str(fallback_e)}"

        except Exception as e:
            logger.error(f"{self.log_prefix} 解析LLM响应时出错: {e}")
            return "不需要回复", f"解析异常: {str(e)}"

    @classmethod
    def reset_consecutive_count(cls):
        """重置连续计数器"""
        cls._consecutive_count = 0
        logger.debug("NoReplyAction连续计数器已重置")


class EmojiAction(BaseAction):
    """表情动作 - 发送表情包"""

    # 激活设置
    focus_activation_type = ActionActivationType.LLM_JUDGE
    normal_activation_type = ActionActivationType.RANDOM
    mode_enable = ChatMode.ALL
    parallel_action = True
    random_activation_probability = 0.1  # 默认值，可通过配置覆盖

    # 动作基本信息
    action_name = "emoji"
    action_description = "发送表情包辅助表达情绪"

    # LLM判断提示词
    llm_judge_prompt = """
    判定是否需要使用表情动作的条件：
    1. 用户明确要求使用表情包
    2. 这是一个适合表达强烈情绪的场合
    3. 不要发送太多表情包，如果你已经发送过多个表情包则回答"否"
    
    请回答"是"或"否"。
    """

    # 动作参数定义
    action_parameters = {"description": "文字描述你想要发送的表情包内容"}

    # 动作使用场景
    action_require = ["表达情绪时可以选择使用", "重点：不要连续发，如果你已经发过[表情包]，就不要选择此动作"]

    # 关联类型
    associated_types = ["emoji"]

    async def execute(self) -> Tuple[bool, str]:
        """执行表情动作"""
        logger.info(f"{self.log_prefix} 决定发送表情")

        try:
            # 1. 根据描述选择表情包
            description = self.action_data.get("description", "")
            emoji_result = await emoji_api.get_by_description(description)

            if not emoji_result:
                logger.warning(f"{self.log_prefix} 未找到匹配描述 '{description}' 的表情包")
                return False, f"未找到匹配 '{description}' 的表情包"

            emoji_base64, emoji_description, matched_emotion = emoji_result
            logger.info(f"{self.log_prefix} 找到表情包: {emoji_description}, 匹配情感: {matched_emotion}")

            # 使用BaseAction的便捷方法发送表情包
            success = await self.send_emoji(emoji_base64)

            if not success:
                logger.error(f"{self.log_prefix} 表情包发送失败")
                return False, "表情包发送失败"

            # 重置NoReplyAction的连续计数器
            NoReplyAction.reset_consecutive_count()

            return True, f"发送表情包: {emoji_description}"

        except Exception as e:
            logger.error(f"{self.log_prefix} 表情动作执行失败: {e}")
            return False, f"表情发送失败: {str(e)}"


class ExitFocusChatAction(BaseAction):
    """退出专注聊天动作 - 从专注模式切换到普通模式"""

    # 激活设置
    focus_activation_type = ActionActivationType.NEVER
    normal_activation_type = ActionActivationType.NEVER
    mode_enable = ChatMode.FOCUS
    parallel_action = False

    # 动作基本信息
    action_name = "exit_focus_chat"
    action_description = "退出专注聊天，从专注模式切换到普通模式"

    # LLM判断提示词
    llm_judge_prompt = """
    判定是否需要退出专注聊天的条件：
    1. 很长时间没有回复，应该退出专注聊天
    2. 当前内容不需要持续专注关注
    3. 聊天内容已经完成，话题结束
    
    请回答"是"或"否"。
    """

    # 动作参数定义
    action_parameters = {}

    # 动作使用场景
    action_require = [
        "很长时间没有回复，你决定退出专注聊天",
        "当前内容不需要持续专注关注，你决定退出专注聊天",
        "聊天内容已经完成，你决定退出专注聊天",
    ]

    # 关联类型
    associated_types = []

    async def execute(self) -> Tuple[bool, str]:
        """执行退出专注聊天动作"""
        logger.info(f"{self.log_prefix} 决定退出专注聊天: {self.reasoning}")

        try:
            # 标记状态切换请求
            self._mark_state_change()

            # 重置NoReplyAction的连续计数器
            NoReplyAction.reset_consecutive_count()

            status_message = "决定退出专注聊天模式"
            return True, status_message

        except Exception as e:
            logger.error(f"{self.log_prefix} 退出专注聊天动作执行失败: {e}")
            return False, f"退出专注聊天失败: {str(e)}"

    def _mark_state_change(self):
        """标记状态切换请求"""
        # 通过action_data传递状态切换命令
        self.action_data["_system_command"] = "stop_focus_chat"
        logger.info(f"{self.log_prefix} 已标记状态切换命令: stop_focus_chat")


@register_plugin
class CoreActionsPlugin(BasePlugin):
    """核心动作插件

    系统内置插件，提供基础的聊天交互功能：
    - Reply: 回复动作
    - NoReply: 不回复动作
    - Emoji: 表情动作

    注意：插件基本信息优先从_manifest.json文件中读取
    """

    # 插件基本信息
    plugin_name = "core_actions"  # 内部标识符
    enable_plugin = True
    config_file_name = "config.toml"

    # 配置节描述
    config_section_descriptions = {
        "plugin": "插件启用配置",
        "components": "核心组件启用配置",
        "no_reply": "不回复动作配置（智能等待机制）",
        "emoji": "表情动作配置",
    }

    # 配置Schema定义
    config_schema = {
        "plugin": {
            "enabled": ConfigField(type=bool, default=True, description="是否启用插件"),
            "config_version": ConfigField(type=str, default="0.0.8", description="配置文件版本"),
        },
        "components": {
            "enable_reply": ConfigField(type=bool, default=True, description="是否启用'回复'动作"),
            "enable_no_reply": ConfigField(type=bool, default=True, description="是否启用'不回复'动作"),
            "enable_emoji": ConfigField(type=bool, default=True, description="是否启用'表情'动作"),
            "enable_change_to_focus": ConfigField(type=bool, default=True, description="是否启用'切换到专注模式'动作"),
            "enable_exit_focus": ConfigField(type=bool, default=True, description="是否启用'退出专注模式'动作"),
        },
        "no_reply": {
            "max_timeout": ConfigField(type=int, default=1200, description="最大等待超时时间（秒）"),
            "min_judge_interval": ConfigField(
                type=float, default=1.0, description="LLM判断的最小间隔时间（秒），防止过于频繁"
            ),
            "auto_exit_message_count": ConfigField(
                type=int, default=20, description="累计消息数量达到此阈值时自动结束等待"
            ),
            "random_probability": ConfigField(
                type=float, default=0.8, description="Focus模式下，随机选择不回复的概率（0.0到1.0）", example=0.8
            ),
        },
        "emoji": {
            "random_probability": ConfigField(
                type=float, default=0.1, description="Normal模式下，随机发送表情的概率（0.0到1.0）", example=0.15
            )
        },
    }

    def get_plugin_components(self) -> List[Tuple[ComponentInfo, Type]]:
        """返回插件包含的组件列表"""

        # --- 从配置动态设置Action/Command ---
        emoji_chance = self.get_config("emoji.random_probability", 0.1)
        EmojiAction.random_activation_probability = emoji_chance

        no_reply_probability = self.get_config("no_reply.random_probability", 0.8)
        NoReplyAction.random_activation_probability = no_reply_probability

        min_judge_interval = self.get_config("no_reply.min_judge_interval", 1.0)
        NoReplyAction._min_judge_interval = min_judge_interval

        auto_exit_message_count = self.get_config("no_reply.auto_exit_message_count", 20)
        NoReplyAction._auto_exit_message_count = auto_exit_message_count

        max_timeout = self.get_config("no_reply.max_timeout", 1200)
        NoReplyAction._max_timeout = max_timeout

        # --- 根据配置注册组件 ---
        components = []
        if self.get_config("components.enable_reply", True):
            components.append((ReplyAction.get_action_info(), ReplyAction))
        if self.get_config("components.enable_no_reply", True):
            components.append((NoReplyAction.get_action_info(), NoReplyAction))
        if self.get_config("components.enable_emoji", True):
            components.append((EmojiAction.get_action_info(), EmojiAction))
        if self.get_config("components.enable_exit_focus", True):
            components.append((ExitFocusChatAction.get_action_info(), ExitFocusChatAction))

        # components.append((DeepReplyAction.get_action_info(), DeepReplyAction))

        return components


# class DeepReplyAction(BaseAction):
#     """回复动作 - 参与聊天回复"""

#     # 激活设置
#     focus_activation_type = ActionActivationType.ALWAYS
#     normal_activation_type = ActionActivationType.NEVER
#     mode_enable = ChatMode.FOCUS
#     parallel_action = False

#     # 动作基本信息
#     action_name = "deep_reply"
#     action_description = "参与聊天回复，关注某个话题，对聊天内容进行深度思考，给出回复"

#     # 动作参数定义
#     action_parameters = {
#         "topic": "想要思考的话题"
#     }

#     # 动作使用场景
#     action_require = ["有些问题需要深度思考", "某个问题可能涉及多个方面", "某个问题涉及专业领域或者需要专业知识","这个问题讨论的很激烈，需要深度思考"]

#     # 关联类型
#     associated_types = ["text"]

#     async def execute(self) -> Tuple[bool, str]:
#         """执行回复动作"""
#         logger.info(f"{self.log_prefix} 决定深度思考")

#         try:
#             # 获取聊天观察
#             chatting_observation = self._get_chatting_observation()
#             if not chatting_observation:
#                 return False, "未找到聊天观察"

#             talking_message_str = chatting_observation.talking_message_str

#             # 处理回复目标
#             chat_stream = self.api.get_service("chat_stream")
#             anchor_message = await create_empty_anchor_message(chat_stream.platform, chat_stream.group_info, chat_stream)


#             llm_model = self.api.get_available_models().replyer_1

#             prompt = f"""
#             {talking_message_str}

#             在上面的聊天中，你对{self.action_data.get("topic", "")}感兴趣，形成深刻观点，请你思考,总结成一份学术论文,APA标准格式
#             """

#             success, response, reasoning, model_name = await self.api.generate_with_model(prompt, llm_model)

#             print(prompt)
#             print(f"DeepReplyAction: {response}")

#             # prompt = f"""
#             # {talking_message_str}

#             # 在上面的聊天中，你对{self.action_data.get("topic", "")}感兴趣，请你思考
#             # """

#             extra_info_block = self.action_data.get("extra_info_block", "")
#             extra_info_block += response
#             # extra_info_block += f"\n--------------------------------\n注意，这是最重要的内容！！！！！你现在可以用比较长的篇幅来表达你的观点，不要只回复一个字或者几个字\n由于你进入了深度思考模式，所以下方聊天记录的回复要求不再适用，请你自由的表达，不论字数长短限制\n\n--------------------------------\n注意，你现在可以用比较长的篇幅来表达你的观点，不要只回复一个字或者几个字\n由于你进入了深度思考模式，所以下方聊天记录的回复要求不再适用，请你自由的表达，不论字数长短限制\n"
#             # extra_info_block += f"\n--------------------------------\n注意，优先关注这句！！！！你现在可以用比较长的篇幅来表达你的观点，不要只回复一个字或者几个字\n由于你进入了深度思考模式，所以下方聊天记录的回复要求不再适用，请你自由的表达，不论字数长短限制\n\n--------------------------------\n注意，你现在可以用比较长的篇幅来表达你的观点，不要只回复一个字或者几个字\n由于你进入了深度思考模式，所以其他的回复要求不再适用，请你自由的表达，不论字数长短限制\n"
#             self.action_data["extra_info_block"] = extra_info_block


#             # 获取回复器服务
#             # replyer = self.api.get_service("replyer")
#             # if not replyer:
#                 # logger.error(f"{self.log_prefix} 未找到回复器服务")
#                 # return False, "回复器服务不可用"

#             # await self.send_message_by_expressor(extra_info_block)
#             await self.send_text(extra_info_block)
#             # 执行回复
#             # success, reply_set = await replyer.deal_reply(
#             #     cycle_timers=self.cycle_timers,
#             #     action_data=self.action_data,
#             #     anchor_message=anchor_message,
#             #     reasoning=self.reasoning,
#             #     thinking_id=self.thinking_id,
#             # )

#             # 构建回复文本
#             reply_text = "self._build_reply_text(reply_set)"

#             # 存储动作记录
#             await self.api.store_action_info(
#                 action_build_into_prompt=False,
#                 action_prompt_display=reply_text,
#                 action_done=True,
#                 thinking_id=self.thinking_id,
#                 action_data=self.action_data,
#             )

#             # 重置NoReplyAction的连续计数器
#             NoReplyAction.reset_consecutive_count()

#             return success, reply_text

#         except Exception as e:
#             logger.error(f"{self.log_prefix} 回复动作执行失败: {e}")
#             return False, f"回复失败: {str(e)}"

#     def _get_chatting_observation(self) -> Optional[ChattingObservation]:
#         """获取聊天观察对象"""
#         observations = self.api.get_service("observations") or []
#         for obs in observations:
#             if isinstance(obs, ChattingObservation):
#                 return obs
#         return None


#     def _build_reply_text(self, reply_set) -> str:
#         """构建回复文本"""
#         reply_text = ""
#         if reply_set:
#             for reply in reply_set:
#                 data = reply[1]
#                 reply_text += data
#         return reply_text<|MERGE_RESOLUTION|>--- conflicted
+++ resolved
@@ -382,26 +382,8 @@
 
                                     if judge_result == "需要回复":
                                         logger.info(f"{self.log_prefix} 模型判断需要回复，结束等待")
-<<<<<<< HEAD
                                         
                                         full_prompt = f"{global_config.bot.nickname}（你）的想法是：{reason}"
-=======
-
-                                        # 构建包含判断历史的详细信息
-                                        history_summary = ""
-                                        if len(judge_history) > 1:
-                                            history_summary = "\n\n判断过程：\n"
-                                            for i, (timestamp, past_result, past_reason) in enumerate(
-                                                judge_history[:-1], 1
-                                            ):
-                                                elapsed_seconds = int(timestamp - start_time)
-                                                history_summary += f"{i}. 等待{elapsed_seconds}秒时：{past_result}，理由：{past_reason}\n"
-                                            history_summary += f"{len(judge_history)}. 等待{elapsed_time:.0f}秒时：{judge_result}，理由：{reason}"
-
-                                        full_prompt = (
-                                            f"{global_config.bot.nickname}（你）的想法是：{reason}{history_summary}"
-                                        )
->>>>>>> 84c89de8
                                         await self.store_action_info(
                                             action_build_into_prompt=True,
                                             action_prompt_display=full_prompt,
