"""独立的 WebUI 服务器 - 运行在 0.0.0.0:8001"""

import os
import asyncio
import mimetypes
from pathlib import Path
from fastapi import FastAPI
from fastapi.middleware.cors import CORSMiddleware
from fastapi.responses import FileResponse
from uvicorn import Config, Server as UvicornServer
from src.common.logger import get_logger

logger = get_logger("webui_server")


class WebUIServer:
    """独立的 WebUI 服务器"""

    def __init__(self, host: str = "0.0.0.0", port: int = 8001):
        self.host = host
        self.port = port
        self.app = FastAPI(title="MaiBot WebUI")
        self._server = None
<<<<<<< HEAD
        
        # 配置防爬虫中间件（需要在CORS之前注册）
        self._setup_anti_crawler()
        
=======

        # 配置 CORS（支持开发环境跨域请求）
        self._setup_cors()

>>>>>>> 071bf96e
        # 显示 Access Token
        self._show_access_token()

        # 重要：先注册 API 路由，再设置静态文件
        self._register_api_routes()
        self._setup_static_files()
        
        # 注册robots.txt路由
        self._setup_robots_txt()

    def _setup_cors(self):
        """配置 CORS 中间件"""
        # 开发环境需要允许前端开发服务器的跨域请求
        self.app.add_middleware(
            CORSMiddleware,
            allow_origins=[
                "http://localhost:5173",  # Vite 开发服务器
                "http://127.0.0.1:5173",
                "http://localhost:8001",  # 生产环境
                "http://127.0.0.1:8001",
            ],
            allow_credentials=True,  # 允许携带 Cookie
            allow_methods=["*"],
            allow_headers=["*"],
        )
        logger.debug("✅ CORS 中间件已配置")

    def _show_access_token(self):
        """显示 WebUI Access Token"""
        try:
            from src.webui.token_manager import get_token_manager

            token_manager = get_token_manager()
            current_token = token_manager.get_token()
            logger.info(f"🔑 WebUI Access Token: {current_token}")
            logger.info("💡 请使用此 Token 登录 WebUI")
        except Exception as e:
            logger.error(f"❌ 获取 Access Token 失败: {e}")

    def _setup_static_files(self):
        """设置静态文件服务"""
        # 确保正确的 MIME 类型映射
        mimetypes.init()
        mimetypes.add_type("application/javascript", ".js")
        mimetypes.add_type("application/javascript", ".mjs")
        mimetypes.add_type("text/css", ".css")
        mimetypes.add_type("application/json", ".json")

        base_dir = Path(__file__).parent.parent.parent
        static_path = base_dir / "webui" / "dist"

        if not static_path.exists():
            logger.warning(f"❌ WebUI 静态文件目录不存在: {static_path}")
            logger.warning("💡 请先构建前端: cd webui && npm run build")
            return

        if not (static_path / "index.html").exists():
            logger.warning(f"❌ 未找到 index.html: {static_path / 'index.html'}")
            logger.warning("💡 请确认前端已正确构建")
            return

        # 处理 SPA 路由 - 注意：这个路由优先级最低
        @self.app.get("/{full_path:path}", include_in_schema=False)
        async def serve_spa(full_path: str):
            """服务单页应用 - 只处理非 API 请求"""
            # 如果是根路径，直接返回 index.html
            if not full_path or full_path == "/":
                return FileResponse(static_path / "index.html", media_type="text/html")

            # 检查是否是静态文件
            file_path = static_path / full_path
            if file_path.is_file() and file_path.exists():
                # 自动检测 MIME 类型
                media_type = mimetypes.guess_type(str(file_path))[0]
                return FileResponse(file_path, media_type=media_type)

            # 其他路径返回 index.html（SPA 路由）
            return FileResponse(static_path / "index.html", media_type="text/html")

        logger.info(f"✅ WebUI 静态文件服务已配置: {static_path}")

    def _setup_anti_crawler(self):
        """配置防爬虫中间件"""
        try:
            from src.webui.anti_crawler import AntiCrawlerMiddleware
            
            # 从环境变量读取防爬虫模式（false/strict/loose/standard）
            anti_crawler_mode = os.getenv("WEBUI_ANTI_CRAWLER_MODE", "standard").lower()
            
            # 注意：中间件按注册顺序反向执行，所以先注册的中间件后执行
            # 我们需要在CORS之前注册，这样防爬虫检查会在CORS之前执行
            self.app.add_middleware(
                AntiCrawlerMiddleware,
                mode=anti_crawler_mode
            )
            
            mode_descriptions = {
                "false": "已禁用",
                "strict": "严格模式",
                "loose": "宽松模式",
                "standard": "标准模式"
            }
            mode_desc = mode_descriptions.get(anti_crawler_mode, "标准模式")
            logger.info(f"🛡️ 防爬虫中间件已配置: {mode_desc}")
        except Exception as e:
            logger.error(f"❌ 配置防爬虫中间件失败: {e}", exc_info=True)

    def _setup_robots_txt(self):
        """设置robots.txt路由"""
        try:
            from src.webui.anti_crawler import create_robots_txt_response
            
            @self.app.get("/robots.txt", include_in_schema=False)
            async def robots_txt():
                """返回robots.txt，禁止所有爬虫"""
                return create_robots_txt_response()
            
            logger.debug("✅ robots.txt 路由已注册")
        except Exception as e:
            logger.error(f"❌ 注册robots.txt路由失败: {e}", exc_info=True)

    def _register_api_routes(self):
        """注册所有 WebUI API 路由"""
        try:
            # 导入所有 WebUI 路由
            from src.webui.routes import router as webui_router
            from src.webui.logs_ws import router as logs_router
            from src.webui.knowledge_routes import router as knowledge_router

            # 导入本地聊天室路由
            from src.webui.chat_routes import router as chat_router

            # 注册路由
            self.app.include_router(webui_router)
            self.app.include_router(logs_router)
            self.app.include_router(knowledge_router)
            self.app.include_router(chat_router)

            logger.info("✅ WebUI API 路由已注册")
        except Exception as e:
            logger.error(f"❌ 注册 WebUI API 路由失败: {e}", exc_info=True)

    async def start(self):
        """启动服务器"""
        # 预先检查端口是否可用
        if not self._check_port_available():
            error_msg = f"❌ WebUI 服务器启动失败: 端口 {self.port} 已被占用"
            logger.error(error_msg)
            logger.error(f"💡 请检查是否有其他程序正在使用端口 {self.port}")
            logger.error("💡 可以通过环境变量 WEBUI_PORT 修改 WebUI 端口")
            logger.error(f"💡 Windows 用户可以运行: netstat -ano | findstr :{self.port}")
            logger.error(f"💡 Linux/Mac 用户可以运行: lsof -i :{self.port}")
            raise OSError(f"端口 {self.port} 已被占用，无法启动 WebUI 服务器")

        config = Config(
            app=self.app,
            host=self.host,
            port=self.port,
            log_config=None,
            access_log=False,
        )
        self._server = UvicornServer(config=config)

        logger.info("🌐 WebUI 服务器启动中...")
        logger.info(f"🌐 访问地址: http://{self.host}:{self.port}")
        if self.host == "0.0.0.0":
            logger.info(f"本机访问请使用 http://localhost:{self.port}")

        try:
            await self._server.serve()
        except OSError as e:
            # 处理端口绑定相关的错误
            if "address already in use" in str(e).lower() or e.errno in (98, 10048):  # 98: Linux, 10048: Windows
                logger.error(f"❌ WebUI 服务器启动失败: 端口 {self.port} 已被占用")
                logger.error(f"💡 请检查是否有其他程序正在使用端口 {self.port}")
                logger.error("💡 可以通过环境变量 WEBUI_PORT 修改 WebUI 端口")
            else:
                logger.error(f"❌ WebUI 服务器启动失败 (网络错误): {e}")
            raise
        except Exception as e:
            logger.error(f"❌ WebUI 服务器运行错误: {e}", exc_info=True)
            raise

    def _check_port_available(self) -> bool:
        """检查端口是否可用"""
        import socket

        try:
            with socket.socket(socket.AF_INET, socket.SOCK_STREAM) as s:
                s.settimeout(1)
                # 尝试绑定端口
                s.bind((self.host if self.host != "0.0.0.0" else "127.0.0.1", self.port))
                return True
        except OSError:
            return False

    async def shutdown(self):
        """关闭服务器"""
        if self._server:
            logger.info("正在关闭 WebUI 服务器...")
            self._server.should_exit = True
            try:
                await asyncio.wait_for(self._server.shutdown(), timeout=3.0)
                logger.info("✅ WebUI 服务器已关闭")
            except asyncio.TimeoutError:
                logger.warning("⚠️ WebUI 服务器关闭超时")
            except Exception as e:
                logger.error(f"❌ WebUI 服务器关闭失败: {e}")
            finally:
                self._server = None


# 全局 WebUI 服务器实例
_webui_server = None


def get_webui_server() -> WebUIServer:
    """获取全局 WebUI 服务器实例"""
    global _webui_server
    if _webui_server is None:
        # 从环境变量读取配置
        host = os.getenv("WEBUI_HOST", "0.0.0.0")
        port = int(os.getenv("WEBUI_PORT", "8001"))
        _webui_server = WebUIServer(host=host, port=port)
    return _webui_server<|MERGE_RESOLUTION|>--- conflicted
+++ resolved
@@ -21,26 +21,16 @@
         self.port = port
         self.app = FastAPI(title="MaiBot WebUI")
         self._server = None
-<<<<<<< HEAD
-        
-        # 配置防爬虫中间件（需要在CORS之前注册）
-        self._setup_anti_crawler()
-        
-=======
 
         # 配置 CORS（支持开发环境跨域请求）
         self._setup_cors()
 
->>>>>>> 071bf96e
         # 显示 Access Token
         self._show_access_token()
 
         # 重要：先注册 API 路由，再设置静态文件
         self._register_api_routes()
         self._setup_static_files()
-        
-        # 注册robots.txt路由
-        self._setup_robots_txt()
 
     def _setup_cors(self):
         """配置 CORS 中间件"""
@@ -113,46 +103,6 @@
 
         logger.info(f"✅ WebUI 静态文件服务已配置: {static_path}")
 
-    def _setup_anti_crawler(self):
-        """配置防爬虫中间件"""
-        try:
-            from src.webui.anti_crawler import AntiCrawlerMiddleware
-            
-            # 从环境变量读取防爬虫模式（false/strict/loose/standard）
-            anti_crawler_mode = os.getenv("WEBUI_ANTI_CRAWLER_MODE", "standard").lower()
-            
-            # 注意：中间件按注册顺序反向执行，所以先注册的中间件后执行
-            # 我们需要在CORS之前注册，这样防爬虫检查会在CORS之前执行
-            self.app.add_middleware(
-                AntiCrawlerMiddleware,
-                mode=anti_crawler_mode
-            )
-            
-            mode_descriptions = {
-                "false": "已禁用",
-                "strict": "严格模式",
-                "loose": "宽松模式",
-                "standard": "标准模式"
-            }
-            mode_desc = mode_descriptions.get(anti_crawler_mode, "标准模式")
-            logger.info(f"🛡️ 防爬虫中间件已配置: {mode_desc}")
-        except Exception as e:
-            logger.error(f"❌ 配置防爬虫中间件失败: {e}", exc_info=True)
-
-    def _setup_robots_txt(self):
-        """设置robots.txt路由"""
-        try:
-            from src.webui.anti_crawler import create_robots_txt_response
-            
-            @self.app.get("/robots.txt", include_in_schema=False)
-            async def robots_txt():
-                """返回robots.txt，禁止所有爬虫"""
-                return create_robots_txt_response()
-            
-            logger.debug("✅ robots.txt 路由已注册")
-        except Exception as e:
-            logger.error(f"❌ 注册robots.txt路由失败: {e}", exc_info=True)
-
     def _register_api_routes(self):
         """注册所有 WebUI API 路由"""
         try:
