--- conflicted
+++ resolved
@@ -150,18 +150,11 @@
         observation = self.observations[0]
         await observation.observe()
 
-<<<<<<< HEAD
     async def do_thinking_before_reply(self, message_txt: str, sender_name: str, chat_stream: ChatStream, extra_info: str, obs_id: int = None):
-=======
-    async def do_thinking_before_reply(
-        self, message_txt: str, sender_name: str, chat_stream: ChatStream, extra_info: str
-    ):
->>>>>>> 40b9a81b
         current_thinking_info = self.current_mind
         mood_info = self.current_state.mood
         # mood_info = "你很生气，很愤怒"
         observation = self.observations[0]
-<<<<<<< HEAD
         if obs_id:
             print(f"11111111111有id,开始获取观察信息{obs_id}")
             chat_observe_info = observation.get_observe_info(obs_id)
@@ -173,9 +166,6 @@
             extra_info_prompt += f"{tool_name} 相关信息:\n"
             for item in tool_data:
                 extra_info_prompt += f"- {item['name']}: {item['content']}\n"
-=======
-        chat_observe_info = observation.observe_info
->>>>>>> 40b9a81b
 
         # 开始构建prompt
         prompt_personality = f"你的名字是{self.bot_name},你"
