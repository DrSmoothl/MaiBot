import base64
import traceback
from typing import List, Optional, Dict, Any, Tuple
from src.chat.message_receive.message import MessageRecv, MessageThinking, MessageSending
from src.chat.message_receive.message import Seg  # Local import needed after move
from src.chat.message_receive.message import UserInfo
from src.chat.message_receive.chat_stream import chat_manager
from src.common.logger_manager import get_logger
from src.llm_models.utils_model import LLMRequest
from src.config.config import global_config
from src.chat.utils.timer_calculator import Timer  # <--- Import Timer
from src.chat.utils.emoji_manager import chat_emoji_manager
from src.chat.focus_chat.heartFC_sender import HeartFCSender
from src.chat.utils.utils import process_llm_response
from src.chat.utils.info_catcher import info_catcher_manager
from src.chat.heart_flow.utils_chat import get_chat_type_and_target_info
from src.chat.message_receive.chat_stream import ChatStream
from src.chat.focus_chat.hfc_utils import parse_thinking_id_to_timestamp
from src.chat.utils.prompt_builder import Prompt, global_prompt_manager
from src.chat.utils.chat_message_builder import build_readable_messages, get_raw_msg_before_timestamp_with_chat
import time
from src.chat.focus_chat.expressors.exprssion_learner import expression_learner
import random

logger = get_logger("expressor")


def init_prompt():
    Prompt(
        """
你可以参考以下的语言习惯，如果情景合适就使用，不要盲目使用,不要生硬使用，而是结合到表达中：
{style_habbits}

你现在正在群里聊天，以下是群里正在进行的聊天内容：
{chat_info}

以上是聊天内容，你需要了解聊天记录中的内容

{chat_target}
你的名字是{bot_name}，{prompt_personality}，在这聊天中，"{target_message}"引起了你的注意，对这句话，你想表达：{in_mind_reply},原因是：{reason}。你现在要思考怎么回复
你需要使用合适的语法和句法，参考聊天内容，组织一条日常且口语化的回复。
请你根据情景使用以下句法：
{grammar_habbits}
{config_expression_style}，你可以完全重组回复，保留最基本的表达含义就好，但重组后保持语意通顺。
不要浮夸，不要夸张修辞，平淡且不要输出多余内容(包括前后缀，冒号和引号，括号，表情包，at或 @等 )，只输出一条回复就好。
现在，你说：
""",
        "default_expressor_prompt",
    )

    Prompt(
        """
你可以参考以下的语言习惯，如果情景合适就使用，不要盲目使用,不要生硬使用，而是结合到表达中：
{style_habbits}

你现在正在群里聊天，以下是群里正在进行的聊天内容：
{chat_info}

以上是聊天内容，你需要了解聊天记录中的内容

{chat_target}
你的名字是{bot_name}，{prompt_personality}，在这聊天中，"{target_message}"引起了你的注意，对这句话，你想表达：{in_mind_reply},原因是：{reason}。你现在要思考怎么回复
你需要使用合适的语法和句法，参考聊天内容，组织一条日常且口语化的回复。
请你根据情景使用以下句法：
{grammar_habbits}
{config_expression_style}，你可以完全重组回复，保留最基本的表达含义就好，但重组后保持语意通顺。
不要浮夸，不要夸张修辞，平淡且不要输出多余内容(包括前后缀，冒号和引号，括号，表情包，at或 @等 )，只输出一条回复就好。
现在，你说：
""",
        "default_expressor_private_prompt",  # New template for private FOCUSED chat
    )


class DefaultExpressor:
    def __init__(self, chat_id: str):
        self.log_prefix = "expressor"
        # TODO: API-Adapter修改标记
        self.express_model = LLMRequest(
            model=global_config.model.focus_expressor,
            # temperature=global_config.model.focus_expressor["temp"],
            max_tokens=256,
            request_type="focus.expressor",
        )
        self.heart_fc_sender = HeartFCSender()

        self.chat_id = chat_id
        self.chat_stream: Optional[ChatStream] = None
        self.is_group_chat = True
        self.chat_target_info = None

    async def initialize(self):
        self.is_group_chat, self.chat_target_info = await get_chat_type_and_target_info(self.chat_id)

    async def _create_thinking_message(self, anchor_message: Optional[MessageRecv], thinking_id: str):
        """创建思考消息 (尝试锚定到 anchor_message)"""
        if not anchor_message or not anchor_message.chat_stream:
            logger.error(f"{self.log_prefix} 无法创建思考消息，缺少有效的锚点消息或聊天流。")
            return None

        chat = anchor_message.chat_stream
        messageinfo = anchor_message.message_info
        thinking_time_point = parse_thinking_id_to_timestamp(thinking_id)
        bot_user_info = UserInfo(
            user_id=global_config.bot.qq_account,
            user_nickname=global_config.bot.nickname,
            platform=messageinfo.platform,
        )

        thinking_message = MessageThinking(
            message_id=thinking_id,
            chat_stream=chat,
            bot_user_info=bot_user_info,
            reply=anchor_message,  # 回复的是锚点消息
            thinking_start_time=thinking_time_point,
        )
        # logger.debug(f"创建思考消息thinking_message：{thinking_message}")

        await self.heart_fc_sender.register_thinking(thinking_message)

    async def deal_reply(
        self,
        cycle_timers: dict,
        action_data: Dict[str, Any],
        reasoning: str,
        anchor_message: MessageRecv,
        thinking_id: str,
    ) -> tuple[bool, Optional[List[Tuple[str, str]]]]:
        # 创建思考消息
        await self._create_thinking_message(anchor_message, thinking_id)

        reply = []  # 初始化 reply，防止未定义
        try:
            has_sent_something = False

            # 处理文本部分
            text_part = action_data.get("text", [])
            if text_part:
                with Timer("生成回复", cycle_timers):
                    # 可以保留原有的文本处理逻辑或进行适当调整
                    reply = await self.express(
                        in_mind_reply=text_part,
                        anchor_message=anchor_message,
                        thinking_id=thinking_id,
                        reason=reasoning,
                        action_data=action_data,
                    )

<<<<<<< HEAD
                with Timer("选择表情", cycle_timers):
                    emoji_keyword = action_data.get("emojis", [])
                    emoji_base64 = self._choose_emoji(emoji_keyword)
                    if emoji_base64:
                        reply.append(("emoji", emoji_base64))

                if reply:
                    with Timer("发送消息", cycle_timers):
                        sent_msg_list = await self.send_response_messages(
                            anchor_message=anchor_message,
                            thinking_id=thinking_id,
                            response_set=reply,
                        )
                    has_sent_something = True
                else:
                    logger.warning(f"{self.log_prefix} 文本回复生成失败")
=======
            with Timer("选择表情", cycle_timers):
                emoji_keyword = action_data.get("emojis", [])
                emoji_base64 = await self._choose_emoji(emoji_keyword)
                if emoji_base64:
                    reply.append(("emoji", emoji_base64))

            if reply:
                with Timer("发送消息", cycle_timers):
                    sent_msg_list = await self.send_response_messages(
                        anchor_message=anchor_message,
                        thinking_id=thinking_id,
                        response_set=reply,
                    )
                has_sent_something = True
            else:
                logger.warning(f"{self.log_prefix} 文本回复生成失败")
>>>>>>> c641ea24

            if not has_sent_something:
                logger.warning(f"{self.log_prefix} 回复动作未包含任何有效内容")

            return has_sent_something, sent_msg_list

        except Exception as e:
            logger.error(f"回复失败: {e}")
            traceback.print_exc()
            return False, None

        # --- 回复器 (Replier) 的定义 --- #

    async def express(
        self,
        in_mind_reply: str,
        reason: str,
        anchor_message: MessageRecv,
        thinking_id: str,
        action_data: Dict[str, Any],
    ) -> Optional[List[str]]:
        """
        回复器 (Replier): 核心逻辑，负责生成回复文本。
        (已整合原 HeartFCGenerator 的功能)
        """
        try:
            # 1. 获取情绪影响因子并调整模型温度
            # arousal_multiplier = mood_manager.get_arousal_multiplier()
            # current_temp = float(global_config.model.normal["temp"]) * arousal_multiplier
            # self.express_model.params["temperature"] = current_temp  # 动态调整温度

            # 2. 获取信息捕捉器
            info_catcher = info_catcher_manager.get_info_catcher(thinking_id)

            # --- Determine sender_name for private chat ---
            sender_name_for_prompt = "某人"  # Default for group or if info unavailable
            if not self.is_group_chat and self.chat_target_info:
                # Prioritize person_name, then nickname
                sender_name_for_prompt = (
                    self.chat_target_info.get("person_name")
                    or self.chat_target_info.get("user_nickname")
                    or sender_name_for_prompt
                )
            # --- End determining sender_name ---

            target_message = action_data.get("target", "")

            # 3. 构建 Prompt
            with Timer("构建Prompt", {}):  # 内部计时器，可选保留
                prompt = await self.build_prompt_focus(
                    chat_stream=self.chat_stream,  # Pass the stream object
                    in_mind_reply=in_mind_reply,
                    reason=reason,
                    sender_name=sender_name_for_prompt,  # Pass determined name
                    target_message=target_message,
                    config_expression_style=global_config.expression.expression_style,
                )

            # 4. 调用 LLM 生成回复
            content = None
            reasoning_content = None
            model_name = "unknown_model"
            if not prompt:
                logger.error(f"{self.log_prefix}[Replier-{thinking_id}] Prompt 构建失败，无法生成回复。")
                return None

            try:
                with Timer("LLM生成", {}):  # 内部计时器，可选保留
                    # TODO: API-Adapter修改标记
                    # logger.info(f"{self.log_prefix}[Replier-{thinking_id}]\nPrompt:\n{prompt}\n")
                    content, (reasoning_content, model_name) = await self.express_model.generate_response_async(prompt)

                    # logger.info(f"{self.log_prefix}\nPrompt:\n{prompt}\n---------------------------\n")

                    logger.info(f"想要表达：{in_mind_reply}||理由：{reason}")
                    logger.info(f"最终回复: {content}\n")

                info_catcher.catch_after_llm_generated(
                    prompt=prompt, response=content, reasoning_content=reasoning_content, model_name=model_name
                )

            except Exception as llm_e:
                # 精简报错信息
                logger.error(f"{self.log_prefix}LLM 生成失败: {llm_e}")
                return None  # LLM 调用失败则无法生成回复

            processed_response = process_llm_response(content)

            # 5. 处理 LLM 响应
            if not content:
                logger.warning(f"{self.log_prefix}LLM 生成了空内容。")
                return None
            if not processed_response:
                logger.warning(f"{self.log_prefix}处理后的回复为空。")
                return None

            reply_set = []
            for str in processed_response:
                reply_seg = ("text", str)
                reply_set.append(reply_seg)

            return reply_set

        except Exception as e:
            logger.error(f"{self.log_prefix}回复生成意外失败: {e}")
            traceback.print_exc()
            return None

    async def build_prompt_focus(
        self,
        reason,
        chat_stream,
        sender_name,
        in_mind_reply,
        target_message,
        config_expression_style,
    ) -> str:
        is_group_chat = bool(chat_stream.group_info)

        message_list_before_now = get_raw_msg_before_timestamp_with_chat(
            chat_id=chat_stream.stream_id,
            timestamp=time.time(),
            limit=global_config.focus_chat.observation_context_size,
        )
        chat_talking_prompt = await build_readable_messages(
            message_list_before_now,
            replace_bot_name=True,
            merge_messages=True,
            timestamp_mode="relative",
            read_mark=0.0,
            truncate=True,
        )

        (
            learnt_style_expressions,
            learnt_grammar_expressions,
            personality_expressions,
        ) = await expression_learner.get_expression_by_chat_id(chat_stream.stream_id)

        style_habbits = []
        grammar_habbits = []
        # 1. learnt_expressions加权随机选3条
        if learnt_style_expressions:
            weights = [expr["count"] for expr in learnt_style_expressions]
            selected_learnt = weighted_sample_no_replacement(learnt_style_expressions, weights, 3)
            for expr in selected_learnt:
                if isinstance(expr, dict) and "situation" in expr and "style" in expr:
                    style_habbits.append(f"当{expr['situation']}时，使用 {expr['style']}")
        # 2. learnt_grammar_expressions加权随机选3条
        if learnt_grammar_expressions:
            weights = [expr["count"] for expr in learnt_grammar_expressions]
            selected_learnt = weighted_sample_no_replacement(learnt_grammar_expressions, weights, 3)
            for expr in selected_learnt:
                if isinstance(expr, dict) and "situation" in expr and "style" in expr:
                    grammar_habbits.append(f"当{expr['situation']}时，使用 {expr['style']}")
        # 3. personality_expressions随机选1条
        if personality_expressions:
            expr = random.choice(personality_expressions)
            if isinstance(expr, dict) and "situation" in expr and "style" in expr:
                style_habbits.append(f"当{expr['situation']}时，使用 {expr['style']}")

        style_habbits_str = "\n".join(style_habbits)
        grammar_habbits_str = "\n".join(grammar_habbits)

        logger.debug("开始构建 focus prompt")

        # --- Choose template based on chat type ---
        if is_group_chat:
            template_name = "default_expressor_prompt"
            # Group specific formatting variables (already fetched or default)
            chat_target_1 = await global_prompt_manager.get_prompt_async("chat_target_group1")
            # chat_target_2 = await global_prompt_manager.get_prompt_async("chat_target_group2")

            prompt = await global_prompt_manager.format_prompt(
                template_name,
                style_habbits=style_habbits_str,
                grammar_habbits=grammar_habbits_str,
                chat_target=chat_target_1,
                chat_info=chat_talking_prompt,
                bot_name=global_config.bot.nickname,
                prompt_personality="",
                reason=reason,
                in_mind_reply=in_mind_reply,
                target_message=target_message,
                config_expression_style=config_expression_style,
            )
        else:  # Private chat
            template_name = "default_expressor_private_prompt"
            chat_target_1 = "你正在和人私聊"
            prompt = await global_prompt_manager.format_prompt(
                template_name,
                style_habbits=style_habbits_str,
                grammar_habbits=grammar_habbits_str,
                chat_target=chat_target_1,
                chat_info=chat_talking_prompt,
                bot_name=global_config.bot.nickname,
                prompt_personality="",
                reason=reason,
                in_mind_reply=in_mind_reply,
                target_message=target_message,
                config_expression_style=config_expression_style,
            )

        return prompt

        # --- 发送器 (Sender) --- #

    async def send_response_messages(
        self,
        anchor_message: Optional[MessageRecv],
        response_set: List[Tuple[str, str]],
        thinking_id: str = "",
        display_message: str = "",
    ) -> Optional[MessageSending]:
        """发送回复消息 (尝试锚定到 anchor_message)，使用 HeartFCSender"""
        chat = self.chat_stream
        chat_id = self.chat_id
        if chat is None:
            logger.error(f"{self.log_prefix} 无法发送回复，chat_stream 为空。")
            return None
        if not anchor_message:
            logger.error(f"{self.log_prefix} 无法发送回复，anchor_message 为空。")
            return None

        stream_name = chat_manager.get_stream_name(chat_id) or chat_id  # 获取流名称用于日志

        # 检查思考过程是否仍在进行，并获取开始时间
        if thinking_id:
            thinking_start_time = await self.heart_fc_sender.get_thinking_start_time(chat_id, thinking_id)
        else:
            thinking_id = "ds" + str(round(time.time(), 2))
            thinking_start_time = time.time()

        if thinking_start_time is None:
            logger.error(f"[{stream_name}]思考过程未找到或已结束，无法发送回复。")
            return None

        mark_head = False
        # first_bot_msg: Optional[MessageSending] = None
        reply_message_ids = []  # 记录实际发送的消息ID

        sent_msg_list = []

        for i, msg_text in enumerate(response_set):
            # 为每个消息片段生成唯一ID
            type = msg_text[0]
            data = msg_text[1]

            if global_config.experimental.debug_show_chat_mode and type == "text":
                data += "ᶠ"

            part_message_id = f"{thinking_id}_{i}"
            message_segment = Seg(type=type, data=data)

            if type == "emoji":
                is_emoji = True
            else:
                is_emoji = False
            reply_to = not mark_head

            bot_message = await self._build_single_sending_message(
                anchor_message=anchor_message,
                message_id=part_message_id,
                message_segment=message_segment,
                display_message=display_message,
                reply_to=reply_to,
                is_emoji=is_emoji,
                thinking_id=thinking_id,
                thinking_start_time=thinking_start_time,
            )

            try:
                if not mark_head:
                    mark_head = True
                    # first_bot_msg = bot_message  # 保存第一个成功发送的消息对象
                    typing = False
                else:
                    typing = True

                if type == "emoji":
                    typing = False

                if anchor_message.raw_message:
                    set_reply = True
                else:
                    set_reply = False
                sent_msg = await self.heart_fc_sender.send_message(
                    bot_message, has_thinking=True, typing=typing, set_reply=set_reply
                )

                reply_message_ids.append(part_message_id)  # 记录我们生成的ID

                sent_msg_list.append((type, sent_msg))

            except Exception as e:
                logger.error(f"{self.log_prefix}发送回复片段 {i} ({part_message_id}) 时失败: {e}")
                traceback.print_exc()
                # 这里可以选择是继续发送下一个片段还是中止

        # 在尝试发送完所有片段后，完成原始的 thinking_id 状态
        try:
            await self.heart_fc_sender.complete_thinking(chat_id, thinking_id)

        except Exception as e:
            logger.error(f"{self.log_prefix}完成思考状态 {thinking_id} 时出错: {e}")

        return sent_msg_list

    def _choose_emoji(self, send_emoji: str):
        """
        选择表情，根据send_emoji文本选择表情，返回表情base64
        """
        emoji_bytes = chat_emoji_manager.search_emoji_for_text(send_emoji)
        return base64.b64encode(emoji_bytes).decode("utf-8") if emoji_bytes else ""

    async def _build_single_sending_message(
        self,
        anchor_message: MessageRecv,
        message_id: str,
        message_segment: Seg,
        reply_to: bool,
        is_emoji: bool,
        thinking_id: str,
        thinking_start_time: float,
        display_message: str,
    ) -> MessageSending:
        """构建单个发送消息"""

        bot_user_info = UserInfo(
            user_id=global_config.bot.qq_account,
            user_nickname=global_config.bot.nickname,
            platform=self.chat_stream.platform,
        )

        bot_message = MessageSending(
            message_id=message_id,  # 使用片段的唯一ID
            chat_stream=self.chat_stream,
            bot_user_info=bot_user_info,
            sender_info=anchor_message.message_info.user_info,
            message_segment=message_segment,
            reply=anchor_message,  # 回复原始锚点
            is_head=reply_to,
            is_emoji=is_emoji,
            thinking_start_time=thinking_start_time,  # 传递原始思考开始时间
            display_message=display_message,
        )

        return bot_message


def weighted_sample_no_replacement(items, weights, k) -> list:
    """
    加权且不放回地随机抽取k个元素。

    参数：
        items: 待抽取的元素列表
        weights: 每个元素对应的权重（与items等长，且为正数）
        k: 需要抽取的元素个数
    返回：
        selected: 按权重加权且不重复抽取的k个元素组成的列表

        如果 items 中的元素不足 k 个，就只会返回所有可用的元素

    实现思路：
        每次从当前池中按权重加权随机选出一个元素，选中后将其从池中移除，重复k次。
        这样保证了：
        1. count越大被选中概率越高
        2. 不会重复选中同一个元素
    """
    selected = []
    pool = list(zip(items, weights))
    for _ in range(min(k, len(pool))):
        total = sum(w for _, w in pool)
        r = random.uniform(0, total)
        upto = 0
        for idx, (item, weight) in enumerate(pool):
            upto += weight
            if upto >= r:
                selected.append(item)
                pool.pop(idx)
                break
    return selected


init_prompt()<|MERGE_RESOLUTION|>--- conflicted
+++ resolved
@@ -145,24 +145,6 @@
                         action_data=action_data,
                     )
 
-<<<<<<< HEAD
-                with Timer("选择表情", cycle_timers):
-                    emoji_keyword = action_data.get("emojis", [])
-                    emoji_base64 = self._choose_emoji(emoji_keyword)
-                    if emoji_base64:
-                        reply.append(("emoji", emoji_base64))
-
-                if reply:
-                    with Timer("发送消息", cycle_timers):
-                        sent_msg_list = await self.send_response_messages(
-                            anchor_message=anchor_message,
-                            thinking_id=thinking_id,
-                            response_set=reply,
-                        )
-                    has_sent_something = True
-                else:
-                    logger.warning(f"{self.log_prefix} 文本回复生成失败")
-=======
             with Timer("选择表情", cycle_timers):
                 emoji_keyword = action_data.get("emojis", [])
                 emoji_base64 = await self._choose_emoji(emoji_keyword)
@@ -179,7 +161,6 @@
                 has_sent_something = True
             else:
                 logger.warning(f"{self.log_prefix} 文本回复生成失败")
->>>>>>> c641ea24
 
             if not has_sent_something:
                 logger.warning(f"{self.log_prefix} 回复动作未包含任何有效内容")
